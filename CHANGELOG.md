--- conflicted
+++ resolved
@@ -1,7 +1,3 @@
-<<<<<<< HEAD
-## 0.0.1-alpha.1
-
-=======
 ## 0.0.1-alpha.3
 
 * iOS version bump
@@ -12,7 +8,6 @@
 
 ## 0.0.1-alpha.1
 
->>>>>>> b3309aa8
 * SDK config support
 * Tracking support
 * In-app messages support