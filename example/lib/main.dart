--- conflicted
+++ resolved
@@ -3,10 +3,7 @@
 import 'package:customer_io/customer_io.dart';
 import 'package:customer_io/customer_io_config.dart';
 import 'package:flutter/material.dart';
-<<<<<<< HEAD
-=======
 import 'package:flutter/services.dart';
->>>>>>> e8ed7dde
 
 void main() async {
   WidgetsFlutterBinding.ensureInitialized();
@@ -42,19 +39,6 @@
 
   // Platform messages are asynchronous, so we initialize in an async method.
   Future<void> initPlatformState() async {
-<<<<<<< HEAD
-=======
-    String platformVersion;
-    // Platform messages may fail, so we use a try/catch PlatformException.
-    // We also handle the message potentially returning null.
-    try {
-      platformVersion =
-          await CustomerIo.getPlatformVersion() ?? 'Unknown platform version';
-    } on PlatformException {
-      platformVersion = 'Failed to get platform version.';
-    }
-
->>>>>>> e8ed7dde
     // If the widget was removed from the tree while the asynchronous platform
     // message was in flight, we want to discard the reply rather than calling
     // setState to update our non-existent appearance.
